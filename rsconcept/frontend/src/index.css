--- conflicted
+++ resolved
@@ -38,30 +38,12 @@
   --cd-fg-80:         hsl(000, 000%, 080%);
   --cd-fg-100:        hsl(000, 000%, 093%);
 
-<<<<<<< HEAD
-  /* --cd-prim-bg-100: #e66000;
-  --cd-prim-bg-80: #cc7700;
-  --cd-prim-bg-60: #995900;
-
-  --cd-prim-fg-60: #ffa666;
-  --cd-prim-fg-80: #ff6a00;
-  --cd-prim-fg-100: #ffffff; */
-
-  --cd-prim-bg-100: hsl(267, 90%, 60%);
-  --cd-prim-bg-80: hsl(267, 90%, 45%);
-  --cd-prim-bg-60: hsl(269, 90%, 30%);
-
-  --cd-prim-fg-60: hsl(267, 90%, 45%);
-  --cd-prim-fg-80: hsl(267, 90%, 60%);
-  --cd-prim-fg-100: #ffffff;
-=======
   --cd-prim-bg-100:   hsl(025, 079%, 052%);
   --cd-prim-bg-80:    hsl(035, 080%, 043%);
   --cd-prim-bg-60:    hsl(045, 080%, 031%);
 
   --cd-prim-fg-80:    hsl(025, 080%, 050%);
   --cd-prim-fg-100:   hsl(000, 000%, 100%);
->>>>>>> 2d8acca4
 
   --cd-red-bg-100:    hsl(000, 100%, 015%);
   --cd-red-fg-100:    hsl(000, 100%, 060%);
