--- conflicted
+++ resolved
@@ -3,11 +3,8 @@
  */
 
 import { ILibraryItemData } from './library';
-<<<<<<< HEAD
 import { UserID } from './user';
 import { IConstituenta, ISubstitution } from '@/models/rsform.ts';
-=======
->>>>>>> fcbe2f79
 
 /**
  * Represents backend data for Schema of Synthesis Operations.
@@ -66,12 +63,5 @@
  * Represents Schema of Synthesis Operations.
  */
 export interface IOperationSchema extends IOperationSchemaData {
-<<<<<<< HEAD
   subscribers: UserID[];
-  editors: UserID[];
-
-  //producedData: number[]; // TODO: modify this to store calculated state on load
-=======
-  producedData: number[]; // TODO: modify this to store calculated state on load
->>>>>>> fcbe2f79
-}+  editors: UserID[];