'use client';

import { useCallback, useEffect, useState } from 'react';

import { getOssDetails } from '@/app/backendAPI';
import { type ErrorData } from '@/components/info/InfoError';
<<<<<<< HEAD
import { AccessPolicy, LibraryItemType } from '@/models/library.ts';
=======
import { useAuth } from '@/context/AuthContext';
>>>>>>> c18f0c6e
import { IOperationSchema, IOperationSchemaData } from '@/models/oss';
import { OssLoader } from '@/models/OssLoader';

function useOssDetails({ target }: { target?: string }) {
  const { loading: userLoading } = useAuth();
  const [schema, setInner] = useState<IOperationSchema | undefined>(undefined);
  const [loading, setLoading] = useState(target != undefined);
  const [error, setError] = useState<ErrorData>(undefined);

  function setSchema(data?: IOperationSchemaData) {
    if (!data) {
      setInner(undefined);
      return;
    }
    const newSchema = new OssLoader(data).produceOSS();
    setInner(newSchema);
  }

  const reload = useCallback(
    (setCustomLoading?: typeof setLoading, callback?: () => void) => {
      setError(undefined);
      if (!target) {
        return;
      }

      const staticData = {
        id: Number(target),
        comment: '123',
        alias: 'oss1',
        access_policy: AccessPolicy.PUBLIC,
        editors: [],
        owner: 1,
        item_type: LibraryItemType.OSS,
        location: '/U',
        read_only: false,
        subscribers: [],
        time_create: '0',
        time_update: '0',
        title: 'TestOss',
        visible: false
      };

      getOssDetails(target, {
        showError: true,
        setLoading: setCustomLoading ?? setLoading,
        onError: error => {
          setInner(undefined);
          setError(error);
        },
        onSuccess: schema => {
          const combinedData = {
            ...staticData,
            ...schema
          };
          setSchema(combinedData);
          if (callback) callback();
        }
      });
    },
    [target]
  );

  useEffect(() => {
    if (!userLoading) {
      reload();
    }
  }, [reload, userLoading]);

  return { schema, setSchema, reload, error, setError, loading };
}

export default useOssDetails;<|MERGE_RESOLUTION|>--- conflicted
+++ resolved
@@ -4,11 +4,7 @@
 
 import { getOssDetails } from '@/app/backendAPI';
 import { type ErrorData } from '@/components/info/InfoError';
-<<<<<<< HEAD
-import { AccessPolicy, LibraryItemType } from '@/models/library.ts';
-=======
 import { useAuth } from '@/context/AuthContext';
->>>>>>> c18f0c6e
 import { IOperationSchema, IOperationSchemaData } from '@/models/oss';
 import { OssLoader } from '@/models/OssLoader';
 
@@ -33,24 +29,6 @@
       if (!target) {
         return;
       }
-
-      const staticData = {
-        id: Number(target),
-        comment: '123',
-        alias: 'oss1',
-        access_policy: AccessPolicy.PUBLIC,
-        editors: [],
-        owner: 1,
-        item_type: LibraryItemType.OSS,
-        location: '/U',
-        read_only: false,
-        subscribers: [],
-        time_create: '0',
-        time_update: '0',
-        title: 'TestOss',
-        visible: false
-      };
-
       getOssDetails(target, {
         showError: true,
         setLoading: setCustomLoading ?? setLoading,
@@ -59,11 +37,7 @@
           setError(error);
         },
         onSuccess: schema => {
-          const combinedData = {
-            ...staticData,
-            ...schema
-          };
-          setSchema(combinedData);
+          setSchema(schema);
           if (callback) callback();
         }
       });
